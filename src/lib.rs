//! # web_ical
//!
//! `web_ical` is an esay iCalendar Rust library. It’s goals are to read and write ics web files (Google Calendar, Airbnb Calendar and more) data in a developer-friendly way.
//!
//! # Examples 1
//! ```
//! extern crate web_ical;
//!
//!use web_ical::Calendar;
//!
//!fn main() {
//!    let icals = Calendar::new("http://ical.mac.com/ical/US32Holidays.ics").unwrap();
//!
//!    for ical in &icals.events{
//!         println!("Event: {}", ical.summary);
//!         println!("Started: {}", ical.dtstart.format("%a, %e %b %Y - %T"));
//!    }
//!}
//! ```
//! # Examples 2
//! ```
//! extern crate web_ical;
//!
//!use web_ical::Calendar;
//!
//!fn main() {
<<<<<<< HEAD
//!    let icals = Calendar::new("http://ical.mac.com/ical/US32Holidays.ics");
//!     println!("UTC now is: {}", icals.events[0].dtstart);
//!     println!("UTC now in RFC 2822 is: {}", icals.events[0].dtstart.to_rfc2822());
//!     println!("UTC now in RFC 3339 is: {}", icals.events[0].dtstart.to_rfc3339());
//!     println!("UTC now in a custom format is: {}", icals.events[0].dtstart.format("%a %b %e %T %Y"));
=======
//!    let icals = Calendar::new("http://ical.mac.com/ical/US32Holidays.ics").unwrap();
//!     println!("UTC now is: {}", icals.events[0].dtsart);
//!     println!("UTC now in RFC 2822 is: {}", icals.events[0].dtsart.to_rfc2822());
//!     println!("UTC now in RFC 3339 is: {}", icals.events[0].dtsart.to_rfc3339());
//!     println!("UTC now in a custom format is: {}", icals.events[0].dtsart.format("%a %b %e %T %Y"));
>>>>>>> dfeb663b
//!}
//! ```
extern crate chrono;

use anyhow::Context;
use chrono::Utc;
use chrono::{DateTime, NaiveDateTime};
use std::fs::File;
use std::io;
use std::io::prelude::*;
use std::path::Path;

///Convert datetime string to [`DateTime`](https://docs.rs/chrono/0.4.7/chrono/struct.DateTime.html)
///
/// # Examples
///
/// ```
/// let result_obj_aux: Result<DateTime<Utc>, String>;
/// result_obj_aux = convert_datetime("20190522T232701Z", "%Y%m%dT%H%M%SZ".to_string());
/// match result_obj_aux{
///     Ok(val) => {
///             println!("{}", val);
///         },
///     Err(_) => (),
///}
///```
fn convert_datetime(value: &str, format: &str) -> anyhow::Result<DateTime<Utc>> {
    let no_timezone_aux = NaiveDateTime::parse_from_str(value, format)?;
    Ok(DateTime::from_utc(no_timezone_aux, Utc))
}

///store all events from iCalendar.
#[derive(Clone)]
// You should have called it Event, as it is only one event
pub struct Events {
    pub dtstart: DateTime<Utc>,
    pub dtend: DateTime<Utc>,
    pub dtstamp: DateTime<Utc>,
    pub uid: String,
    pub created: DateTime<Utc>,
    pub description: String,
    pub last_modified: DateTime<Utc>,
    pub location: String,
    pub sequence: u32,
    pub status: String,
    pub summary: String,
    pub transp: String,
}

impl Events {
    ///Check if the events is all day.
    pub fn is_all_day(&self) -> bool {
        self.dtend.signed_duration_since(self.dtstart).num_hours() >= 24
    }
    pub fn empty() -> Events {
        let no_timezone =
            NaiveDateTime::parse_from_str("20190630T130000Z", "%Y%m%dT%H%M%SZ").unwrap();
        let date_tz: DateTime<Utc> = DateTime::from_utc(no_timezone, Utc);
        Events {
            dtstart: date_tz,
            dtend: date_tz,
            dtstamp: date_tz,
            uid: "NULL".to_string(),
            created: date_tz,
            description: "NULL".to_string(),
            last_modified: date_tz,
            location: "NULL".to_string(),
            sequence: 0,
            status: "NULL".to_string(),
            summary: "NULL".to_string(),
            transp: "NULL".to_string(),
        }
    }
}

///store the iCalendar and add events from struct `Events`.
#[derive(Clone)]
pub struct Calendar {
    pub prodid: String,
    pub version: String,
    pub calscale: String,
    pub method: String,
    pub x_wr_calname: String,
    pub x_wr_timezone: String,
    pub events: Vec<Events>,
}

macro_rules! assign_if_ok {
    ($lvalue:expr, $rvalue:expr) => {
        if let Ok(rvalue_ok) = $rvalue {
            $lvalue = rvalue_ok;
        }
    };
}

impl Calendar {
    ///Request HTTP or HTTPS to iCalendar url.
    pub fn new(url: &str) -> anyhow::Result<Calendar> {
        let data = reqwest::get(url)
            .context("Could not make request")?
            .text()
            .context("Could not read response")?;
        Self::new_from_data(&data)
    }

    ///Create a `Calendar` from text in memory.
    pub fn new_from_data(data: &str) -> anyhow::Result<Calendar> {
        let text_data = data.lines().collect::<Vec<_>>();
        let mut struct_even: Vec<Events> = Vec::new();

        let mut even_temp = Events::empty();
        let mut prodid = String::new();
        let mut version = String::new();
        let mut calscale = String::new();
        let mut method = String::new();
        let mut x_wr_calname = String::new();
        let mut x_wr_timezone = String::new();

        for i in text_data {
            let kv = i.splitn(2, ':').collect::<Vec<_>>();

            if kv.len() != 2 {
                // FIXME: it would be nice if multiline values were supported,
                // which would require a different parsing strategy than
                // assuming KEY:VALUE\n as we're currently doing.
                log::warn!("Could not find ':' in '{}, discarding line", i);
                continue;
            };

            let key_cal = kv[0];
            let value_cal = kv[1].to_string();

            log::trace!("processing {}:{}", &key_cal, &value_cal);

            match key_cal {
                "PRODID" => {
                    prodid = value_cal;
                }
                "VERSION" => {
                    version = value_cal;
                }
                "CALSCALE" => {
                    calscale = value_cal;
                }
                "METHOD" => {
                    method = value_cal;
                }
                "X-WR-CALNAME" => {
                    x_wr_calname = value_cal;
                }
                "X-WR-TIMEZONE" => {
                    x_wr_timezone = value_cal;
                }
                "UID" => {
                    even_temp.uid = value_cal;
                }
                "DESCRIPTION" => {
                    even_temp.description = value_cal;
                }
                "LOCATION" => {
                    even_temp.location = value_cal;
                }
                "SEQUENCE" => {
                    even_temp.sequence = value_cal.parse::<u32>().unwrap();
                }
                "STATUS" => {
                    even_temp.status = value_cal;
                }
                "SUMMARY" => {
                    even_temp.summary = value_cal;
                }
                "TRANSP" => {
                    even_temp.transp = value_cal;
                }
<<<<<<< HEAD
                "DTSTART" => match convert_datetime(&value_cal, "%Y%m%dT%H%M%SZ") {
                    Ok(val) => {
                        even_temp.dtstart = val;
                    }
                    Err(_) => (),
                },
                "DTSTART;VALUE=DATE" => {
                    let aux_date = value_cal + "T000000Z";
                    match convert_datetime(&aux_date, "%Y%m%dT%H%M%SZ") {
                        Ok(val) => {
                            even_temp.dtstart = val;
                        }
                        Err(_) => (),
                    }
=======
                "DTSTART" => {
                    assign_if_ok!(
                        even_temp.dtsart,
                        convert_datetime(&value_cal, "%Y%m%dT%H%M%SZ")
                    );
                }
                "DTSTART;VALUE=DATE" => {
                    let aux_date = value_cal + "T000000Z";
                    assign_if_ok!(
                        even_temp.dtsart,
                        convert_datetime(&aux_date, "%Y%m%dT%H%M%SZ")
                    );
                }
                "DTEND" => {
                    assign_if_ok!(
                        even_temp.dtend,
                        convert_datetime(&value_cal, "%Y%m%dT%H%M%SZ")
                    );
>>>>>>> dfeb663b
                }
                "DTEND;VALUE=DATE" => {
                    let time_cal = "T002611Z";
                    let aux_date = value_cal + time_cal;
                    assign_if_ok!(
                        even_temp.dtend,
                        convert_datetime(&aux_date, "%Y%m%dT%H%M%SZ")
                    );
                }
                "DTSTAMP" => {
                    assign_if_ok!(
                        even_temp.dtstamp,
                        convert_datetime(&value_cal, "%Y%m%dT%H%M%SZ")
                    );
                }
                "CREATED" => {
                    assign_if_ok!(
                        even_temp.created,
                        convert_datetime(&value_cal, "%Y%m%dT%H%M%SZ")
                    );
                }
                "LAST-MODIFIED" => {
                    assign_if_ok!(
                        even_temp.last_modified,
                        convert_datetime(&value_cal, "%Y%m%dT%H%M%SZ")
                    );
                }
                "END" if value_cal == "VEVENT" => {
                    struct_even.push(even_temp.clone());
                }
                other => {
                    log::debug!("unhandled key: {}", other);
                }
            }
        }

        Ok(Calendar {
            prodid,
            version,
            calscale,
            method,
            x_wr_calname,
            x_wr_timezone,
            events: struct_even,
        })
    }
    ///Create your own iCalendar instance
    /// # Create an iCalendar
    /// ```
    /// let mut ical =  Calendar::create(
    ///                       "-//My Business Inc//My Calendar 70.9054//EN",
    ///                       "2.0",
    ///                       "GREGORIAN",
    ///                       "PUBLISH",
    ///                       "example@gmail.com",
    ///                       "America/New_York");
    /// ```
    pub fn create(
        prodid: &str,
        version: &str,
        calscale: &str,
        method: &str,
        x_wr_calname: &str,
        x_wr_timezone: &str,
    ) -> Calendar {
        Calendar {
            prodid: prodid.to_string(),
            version: version.to_string(),
            calscale: calscale.to_string(),
            method: method.to_string(),
            x_wr_calname: x_wr_calname.to_string(),
            x_wr_timezone: x_wr_timezone.to_string(),
            events: vec![],
        }
    }
    ///Add events to the calendar.
    ///
    /// # Add events
    /// ```
    /// let mut start_cal:  DateTime<Utc> = Utc::now();
    //  let date_tz: DateTime<Utc> = Utc::now();
    /// let start = date_tz.checked_add_signed(Duration::days(2));
    ///
    /// match start {
    ///       Some(x) => {
    ///              start_cal = x;
    ///       },
    ///       None => ()
    /// }
    /// let own_event = Events{
<<<<<<< HEAD
    ///                    
    ///                    dtstart:        start_cal,
=======
    ///
    ///                    dtsart:         start_cal,
>>>>>>> dfeb663b
    ///                    dtend:          start_cal,
    ///                    dtstamp:        date_tz,
    ///                    uid:            "786566jhjh5546@google.com".to_string(),
    ///                    created:        date_tz,
    ///                    description:    "The description".to_string(),
    ///                    last_modified:  date_tz,
    ///                    location:       "Homestead FL".to_string(),
    ///                    sequence:       0,
    ///                    status:         "CONFIRMED".to_string(),
    ///                    summary:        "My business (Not available)".to_string(),
    ///                    transp:         "OPAQUE".to_string()
    ///
    ///    };
    /// let mut ical =  Calendar::create(
    ///                       "-//My Business Inc//My Calendar 70.9054//EN",
    ///                       "2.0",
    ///                       "GREGORIAN",
    ///                       "PUBLISH",
    ///                       "example@gmail.com",
    ///                       "America/New_York");
    ///
    /// ical.add_event(own_event);
    /// println!("{}", ical.events[0].summary);
    ///
    /// ```
    pub fn add_event(&mut self, event: Events) {
        self.events.push(event);
    }

    /// Export iCalendar to any `Write` implementer.
    ///
    /// # iCalendar to stdout
    /// ```
    /// ical.export_to(&mut std::io::stdout()).expect("Could not export to stdout");
    /// ```
    ///
    pub fn export_to<W: Write>(&self, writer: &mut W) -> io::Result<()> {
        write!(writer, "BEGIN:VCALENDAR\r\n")?;
        write!(writer, "PRODID:{}\r\n", &self.prodid)?;
        write!(writer, "CALSCALE:{}\r\n", &self.calscale)?;
        write!(writer, "VERSION:{}\r\n", &self.version)?;
        write!(writer, "METHOD:{}\r\n", &self.method)?;
        write!(writer, "X-WR-CALNAME:{}\r\n", &self.x_wr_calname)?;
        write!(writer, "X-WR-TIMEZONE:{}\r\n", &self.x_wr_timezone)?;
        for i in &self.events {
            write!(writer, "BEGIN:VEVENT\r\n")?;
            write!(
                writer,
                "DTSTART:{}\r\n",
                &i.dtstart.format("%Y%m%dT%H%M%SZ")
            )?;
            write!(writer, "DTEND:{}\r\n", &i.dtend.format("%Y%m%dT%H%M%SZ"))?;
            write!(
                writer,
                "DTSTAMP:{}\r\n",
                &i.dtstamp.format("%Y%m%dT%H%M%SZ")
            )?;
            write!(writer, "UID:{}\r\n", &i.uid)?;
            write!(
                writer,
                "CREATED:{}\r\n",
                &i.created.format("%Y%m%dT%H%M%SZ")
            )?;
            write!(writer, "DESCRIPTION:{}\r\n", &i.description)?;
            write!(
                writer,
                "LAST-MODIFIED:{}\r\n",
                &i.last_modified.format("%Y%m%dT%H%M%SZ")
            )?;
            write!(writer, "LOCATION:{}\r\n", &i.location)?;
            write!(writer, "SEQUENCE:{}\r\n", &i.sequence)?;
            write!(writer, "STATUS:{}\r\n", &i.status)?;
            write!(writer, "SUMMARY:{}\r\n", &i.summary)?;
            write!(writer, "TRANSP:{}\r\n", &i.transp)?;
            write!(writer, "END:VEVENT\r\n")?;
        }
        write!(writer, "END:VCALENDAR")?;
        Ok(())
    }

    ///Export iCalendar to a file.
    ///
    /// # iCalendar to a file
    /// ```
    ///  match ical.export_ics("ical.ics"){
    ///        Ok(_) => println!("OK"),
    ///        Err(_) => panic!("Err")
    ///    };
    /// ```
    pub fn export_ics(&self, path: &str) -> io::Result<bool> {
        let mut data = "BEGIN:VCALENDAR\r\n".to_string();
        let path = Path::new(path);
        let mut f = File::create(&path)?;
        data.push_str("PRODID:");
        data.push_str(&self.prodid);
        data.push_str("\r\n");
        data.push_str("CALSCALE:");
        data.push_str(&self.calscale);
        data.push_str("\r\n");
        data.push_str("VERSION:");
        data.push_str(&self.version);
        data.push_str("\r\n");
        data.push_str("METHOD:");
        data.push_str(&self.method);
        data.push_str("\r\n");
        data.push_str("X-WR-CALNAME:");
        data.push_str(&self.x_wr_calname);
        data.push_str("\r\n");
        data.push_str("X-WR-TIMEZONE:");
        data.push_str(&self.x_wr_timezone);
        data.push_str("\r\n");
        for i in &self.events {
            data.push_str("BEGIN:VEVENT\r\n");
            data.push_str("DTSTART:");
            data.push_str(&i.dtstart.format("%Y%m%dT%H%M%SZ").to_string());
            data.push_str("\r\n");
            data.push_str("DTEND:");
            data.push_str(&i.dtend.format("%Y%m%dT%H%M%SZ").to_string());
            data.push_str("\r\n");
            data.push_str("DTSTAMP:");
            data.push_str(&i.dtstamp.format("%Y%m%dT%H%M%SZ").to_string());
            data.push_str("\r\n");
            data.push_str("UID:");
            data.push_str(&i.uid);
            data.push_str("\r\n");
            data.push_str("CREATED:");
            data.push_str(&i.created.format("%Y%m%dT%H%M%SZ").to_string());
            data.push_str("\r\n");
            data.push_str("DESCRIPTION:");
            data.push_str(&i.description);
            data.push_str("\r\n");
            data.push_str("LAST-MODIFIED:");
            data.push_str(&i.last_modified.format("%Y%m%dT%H%M%SZ").to_string());
            data.push_str("\r\n");
            data.push_str("LOCATION:");
            data.push_str(&i.location);
            data.push_str("\r\n");
            data.push_str("SEQUENCE:");
            data.push_str(&i.sequence.to_string());
            data.push_str("\r\n");
            data.push_str("STATUS:");
            data.push_str(&i.status);
            data.push_str("\r\n");
            data.push_str("SUMMARY:");
            data.push_str(&i.summary);
            data.push_str("\r\n");
            data.push_str("TRANSP:");
            data.push_str(&i.transp);
            data.push_str("\r\n");
            data.push_str("END:VEVENT\r\n");
        }
        data.push_str("END:VCALENDAR");
        match f.write_all(data.as_bytes()) {
            Ok(_) => Ok(true),
            Err(e) => Err(e),
        }
    }
}
<|MERGE_RESOLUTION|>--- conflicted
+++ resolved
@@ -24,19 +24,11 @@
 //!use web_ical::Calendar;
 //!
 //!fn main() {
-<<<<<<< HEAD
 //!    let icals = Calendar::new("http://ical.mac.com/ical/US32Holidays.ics");
 //!     println!("UTC now is: {}", icals.events[0].dtstart);
 //!     println!("UTC now in RFC 2822 is: {}", icals.events[0].dtstart.to_rfc2822());
 //!     println!("UTC now in RFC 3339 is: {}", icals.events[0].dtstart.to_rfc3339());
 //!     println!("UTC now in a custom format is: {}", icals.events[0].dtstart.format("%a %b %e %T %Y"));
-=======
-//!    let icals = Calendar::new("http://ical.mac.com/ical/US32Holidays.ics").unwrap();
-//!     println!("UTC now is: {}", icals.events[0].dtsart);
-//!     println!("UTC now in RFC 2822 is: {}", icals.events[0].dtsart.to_rfc2822());
-//!     println!("UTC now in RFC 3339 is: {}", icals.events[0].dtsart.to_rfc3339());
-//!     println!("UTC now in a custom format is: {}", icals.events[0].dtsart.format("%a %b %e %T %Y"));
->>>>>>> dfeb663b
 //!}
 //! ```
 extern crate chrono;
@@ -211,7 +203,7 @@
                 "TRANSP" => {
                     even_temp.transp = value_cal;
                 }
-<<<<<<< HEAD
+              
                 "DTSTART" => match convert_datetime(&value_cal, "%Y%m%dT%H%M%SZ") {
                     Ok(val) => {
                         even_temp.dtstart = val;
@@ -226,26 +218,7 @@
                         }
                         Err(_) => (),
                     }
-=======
-                "DTSTART" => {
-                    assign_if_ok!(
-                        even_temp.dtsart,
-                        convert_datetime(&value_cal, "%Y%m%dT%H%M%SZ")
-                    );
-                }
-                "DTSTART;VALUE=DATE" => {
-                    let aux_date = value_cal + "T000000Z";
-                    assign_if_ok!(
-                        even_temp.dtsart,
-                        convert_datetime(&aux_date, "%Y%m%dT%H%M%SZ")
-                    );
-                }
-                "DTEND" => {
-                    assign_if_ok!(
-                        even_temp.dtend,
-                        convert_datetime(&value_cal, "%Y%m%dT%H%M%SZ")
-                    );
->>>>>>> dfeb663b
+
                 }
                 "DTEND;VALUE=DATE" => {
                     let time_cal = "T002611Z";
@@ -336,13 +309,8 @@
     ///       None => ()
     /// }
     /// let own_event = Events{
-<<<<<<< HEAD
     ///                    
     ///                    dtstart:        start_cal,
-=======
-    ///
-    ///                    dtsart:         start_cal,
->>>>>>> dfeb663b
     ///                    dtend:          start_cal,
     ///                    dtstamp:        date_tz,
     ///                    uid:            "786566jhjh5546@google.com".to_string(),
@@ -500,4 +468,4 @@
             Err(e) => Err(e),
         }
     }
-}
+}